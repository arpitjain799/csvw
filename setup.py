from setuptools import setup, find_packages


setup(
    name='csvw',
    version='3.0.0.dev0',
    author='Robert Forkel',
    author_email='forkel@shh.mpg.de',
    description='',
    long_description=open('README.md').read(),
    long_description_content_type='text/markdown',
    keywords='csv w3c',
    license='Apache 2.0',
    url='https://github.com/cldf/csvw',
    packages=find_packages(where='src'),
    package_dir={'': 'src'},
    zip_safe=False,
    platforms='any',
    python_requires='>=3.7',
    install_requires=[
        'attrs>=18.1',
        'isodate',
        'python-dateutil',
        'rfc3986<2',  # Pin until https://github.com/python-hyper/rfc3986/issues/86 is resolved.
        'uritemplate>=3.0.0',
        'babel',
        'requests',
<<<<<<< HEAD
=======
        'language-tags',
        'rdflib',
        'colorama',
>>>>>>> f97a6927
    ],
    extras_require={
        'dev': ['flake8', 'wheel', 'twine'],
        'test': [
            'pytest>=5',
            'pytest-mock',
            'requests-mock',
            'pytest-cov',
        ],
        'docs': [
            'sphinx',
            'sphinx-autodoc-typehints',
            'sphinx-rtd-theme',
        ],
    },
    entry_points = {
        'console_scripts': [
            'csvw2json=csvw.__main__:csvw2json',
            'csvw2datasette=csvw.__main__:csvw2datasette',
            'csvwvalidate=csvw.__main__:csvwvalidate',
        ],
    },
    classifiers=[
        'Development Status :: 4 - Beta',
        'Intended Audience :: Developers',
        'Intended Audience :: Science/Research',
        'License :: OSI Approved :: Apache Software License',
        'Operating System :: OS Independent',
        'Programming Language :: Python :: 3',
        'Programming Language :: Python :: 3.7',
        'Programming Language :: Python :: 3.8',
        'Programming Language :: Python :: 3.9',
        'Programming Language :: Python :: 3.10',
    ],
)<|MERGE_RESOLUTION|>--- conflicted
+++ resolved
@@ -25,12 +25,9 @@
         'uritemplate>=3.0.0',
         'babel',
         'requests',
-<<<<<<< HEAD
-=======
         'language-tags',
         'rdflib',
         'colorama',
->>>>>>> f97a6927
     ],
     extras_require={
         'dev': ['flake8', 'wheel', 'twine'],
