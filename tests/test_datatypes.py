--- conflicted
+++ resolved
@@ -98,11 +98,6 @@
     # For example, the string value "-25%" must be interpreted as -0.25 and the string value "1E6"
     # as 1000000.
     assert t.parse('-25%') == decimal.Decimal('-0.25')
-<<<<<<< HEAD
-    assert t.parse('1E6') == decimal.Decimal('1000000')
-=======
->>>>>>> f97a6927
-
     assert t.parse('20‰') == decimal.Decimal('0.02')
     assert t.formatted(decimal.Decimal('1234.567')) == '1.234,567'
     with pytest.raises(ValueError):
@@ -115,16 +110,6 @@
         {'base': 'decimal', 'format': {'pattern': '0.00;0.00-', 'decimalChar': ','}})
     assert t.formatted(decimal.Decimal('-3.1415')) == '3,14-'
 
-<<<<<<< HEAD
-    # For some number patterns, we can do round-tripping:
-    t = Datatype.fromvalue({'base': 'decimal', 'format': '#,##0.##'})
-    assert t.formatted(t.parse('1,234.57')) == '1,234.57'
-
-    t = Datatype.fromvalue({'base': 'decimal', 'format': {'pattern': '#,##0.##', 'groupChar': ' '}})
-    assert t.formatted(t.parse('1 234.57')) == '1 234.57'
-
-=======
->>>>>>> f97a6927
     t = Datatype.fromvalue('float')
     with pytest.raises(ValueError):
         t.parse(' ')
