"""Support for reading delimiter-separated value files.

This module contains unicode aware replacements for :func:`csv.reader`
and :func:`csv.writer`. It was stolen/extracted from the ``csvkit``
project to allow re-use when the whole ``csvkit`` package isn't
required.

The original implementations were largely copied from
`examples in the csv module documentation <http://docs.python.org/library/csv.html\
#examples>`_.

.. seealso:: http://en.wikipedia.org/wiki/Delimiter-separated_values
"""
import io
import csv
import codecs
import shutil
import typing
import pathlib
import tempfile
import warnings
import collections

from . import utils
from .dsv_dialects import Dialect

__all__ = [
    'UnicodeWriter',
    'UnicodeReader', 'UnicodeReaderWithLineNumber', 'UnicodeDictReader', 'NamedTupleReader',
    'iterrows',
    'rewrite', 'add_rows', 'filter_rows_as_dict',
]


def normalize_encoding(encoding):
    return codecs.lookup(encoding).name


class UnicodeWriter(object):
    """
    Write Unicode data to a csv file.

<<<<<<< HEAD
    >>> with UnicodeWriter('data.csv') as writer:
    ...     writer.writerow(['ä', 'ö', 'ü'])
    """

=======
    :param f: The target to which to write the data; a local path specified as `str` or \
    `pathlib.Path` or `None`, in which case the data, formatted as DSV can be retrieved \
    via :meth:`~UnicodeWriter.read`
    :param dialect: Either a dialect name as recognized by `csv.writer` or a \
    :class:`~Dialect` instance for dialect customization beyond what can be done with \
    `csv.writer`.
    :param kw: Keyword arguments passed through to `csv.writer`.

    .. code-block:: python

        >>> from csvw import UnicodeWriter
        >>> with UnicodeWriter('data.tsv', delimiter='\t') as writer:
        ...     writer.writerow(['ä', 'ö', 'ü'])
    """

>>>>>>> f97a6927
    def __init__(
            self,
            f: typing.Optional[typing.Union[str, pathlib.Path]] = None,
            dialect: typing.Optional[typing.Union[Dialect, str]] = None,
            **kw):
<<<<<<< HEAD
=======
        """
        """
>>>>>>> f97a6927
        self.f = f
        self.encoding = kw.pop('encoding', 'utf-8')
        if isinstance(dialect, Dialect):
            self.encoding = dialect.python_encoding
            self.kw = dialect.as_python_formatting_parameters()
            self.kw.update(kw)
        else:
            self.kw = kw
            if dialect:
                self.kw['dialect'] = dialect
        self.encoding = normalize_encoding(self.encoding)
        self.escapechar = self.kw.get('escapechar')
        if self.escapechar and self.kw.get('quoting') != csv.QUOTE_NONE:
            # work around https://bugs.python.org/issue12178
            # (csv.writer doesn't escape escapechar while csv.reader expects it)
            def _escapedoubled(row,
                               _type=str,
                               _old=self.escapechar,
                               _new=2 * self.escapechar):
                return [s.replace(_old, _new) if isinstance(s, _type) else s for s in row]
        else:
            def _escapedoubled(row):
                return row
        self._escapedoubled = _escapedoubled
        self._close = False

    def __enter__(self):
        if isinstance(self.f, (str, pathlib.Path)):
            if isinstance(self.f, pathlib.Path):
                self.f = str(self.f)

            self.f = io.open(self.f, 'wt', encoding=self.encoding, newline='')
            self._close = True
        elif self.f is None:
            self.f = io.StringIO(newline='')

        self.writer = csv.writer(self.f, **self.kw)
        return self

    def read(self) -> typing.Optional[bytes]:
        """
        If the writer has been initialized passing `None` as target, the CSV data as `bytes` can be
        retrieved calling this method.
        """
        if hasattr(self.f, 'seek'):
            self.f.seek(0)
        if hasattr(self.f, 'read'):
            return self.f.read().encode('utf-8')

    def __exit__(self, type, value, traceback):
        if self._close:
            self.f.close()

    def writerow(self, row: typing.Union[tuple, list]):
        self.writer.writerow(self._escapedoubled(row))

    def writerows(self, rows: typing.Iterable[typing.Union[tuple, list]]):
        for row in rows:
            self.writerow(row)


class UnicodeReader(object):
<<<<<<< HEAD
    """Read Unicode data from a csv file."""

=======
    """
    Read Unicode data from a csv file.

    :param f: The source from which to read the data; a local path specified as `str` or \
    `pathlib.Path`, a file-like object or a `list` of lines.
    :param dialect: Either a dialect name as recognized by `csv.reader` or a \
    :class:`~Dialect` instance for dialect customization beyond what can be done with \
    `csv.writer`.
    :param kw: Keyword arguments passed through to `csv.reader`.

    .. code-block:: python

        >>> with UnicodeReader('tests/fixtures/frictionless-data.csv', delimiter='|') as reader:
        ...     for row in reader:
        ...         print(row)
        ...         break
        ...
        ['FK', 'Year', 'Location name', 'Value', 'binary', 'anyURI', 'email', 'boolean', 'array',
        'geojson']
    """
>>>>>>> f97a6927
    def __init__(
            self,
            f: typing.Union[str, pathlib.Path, typing.IO, typing.List[str]],
            dialect: typing.Optional[typing.Union[Dialect, str]] = None,
            **kw):
        self.f = f
        self.encoding = normalize_encoding(kw.pop('encoding', 'utf-8-sig'))
        self.newline = kw.pop('lineterminator', None)
        self.dialect = dialect if isinstance(dialect, Dialect) else None
        if self.dialect:
            self.encoding = self.dialect.python_encoding
            self.kw = dialect.as_python_formatting_parameters()
            self.kw.update(kw)
        else:
            self.kw = kw
            if dialect:
                self.kw['dialect'] = dialect
        self._close = False
        self.comments = []

        # We potentially screw people with valid CSV files where the content - presumably the
        # header - starts with 0xfeff. But the chance of irritating people trying to read Excel
        # exported CSV with the defaults seems way bigger - and anyone with CSV column names
        # starting with 0xfeff will run into more trouble down the line anyway ...
        if self.encoding == 'utf-8':
            self.encoding = 'utf-8-sig'

        # encoding of self.reader rows: differs from source encoding
        # where we need to recode from non-8bit clean source encoding
        # to utf-8 first to feed into the (byte-based) PY2 csv.reader
        self._reader_encoding = self.encoding

    def __enter__(self):
        if isinstance(self.f, (str, pathlib.Path)):
            if isinstance(self.f, pathlib.Path):
                self.f = str(self.f)

            self.f = io.open(self.f, mode='rt', encoding=self.encoding, newline=self.newline or '')
            self._close = True
        elif not hasattr(self.f, 'read'):
            lines = []
            for line in self.f:
                lines.append(line.decode(self.encoding) if isinstance(line, bytes) else line)
            self.f = lines
        self.reader = csv.reader(self.f, **self.kw)
        self.lineno = -1
        return self

    def _next_row(self):
        self.lineno += 1
        row = [
            s if isinstance(s, str) else s.decode(self._reader_encoding)
            for s in next(self.reader)]
        self.lineno += sum([list(s).count('\n') for s in row])
        return row

    def __next__(self):
        row = self._next_row()
        if self.dialect:
            while (row and self.dialect.commentPrefix and  # noqa: W504
                   row[0].startswith(self.dialect.commentPrefix)) or \
                    ((not row or set(row) == {''}) and self.dialect.skipBlankRows) or \
                    (self.lineno < self.dialect.skipRows):
                if (row and self.dialect.commentPrefix and  # noqa: W504
                        row[0].startswith(self.dialect.commentPrefix)) or \
                        (row and self.lineno < self.dialect.skipRows):
                    self.comments.append((
                        self.lineno,
                        self.dialect.delimiter.join(row).lstrip(self.dialect.commentPrefix).strip(),
                    ))
                row = self._next_row()
            row = [self.dialect.trimmer(s) for s in row][self.dialect.skipColumns:]
        return row

    def __exit__(self, exc_type, exc_val, exc_tb):
        if self._close:
            self.f.close()

    def __iter__(self):
        return self


class UnicodeReaderWithLineNumber(UnicodeReader):
    """
    A `UnicodeReader` yielding (lineno, row) pairs, where "lineno" is the 1-based number of the
    the **text line** where the (possibly multi-line) row data starts in the DSV file.
    """
    def __next__(self):
        """
        :return: a pair (1-based line number in the input, row)
        """
        # Retrieve the row, thereby incrementing the line number:
        row = super(UnicodeReaderWithLineNumber, self).__next__()
        return self.lineno + 1, row


class UnicodeDictReader(UnicodeReader):
    """
    A `UnicodeReader` yielding one `dict` per row.

    :param f: As for :class:`UnicodeReader`
    :param fieldnames:

    .. code-block:: python

        >>> with UnicodeDictReader(
        ...         'tests/fixtures/frictionless-data.csv',
        ...         dialect=Dialect(delimiter='|', header=False),
        ...         fieldnames=[str(i) for i in range(1, 11)]) as reader:
        ...     for row in reader:
        ...         print(row)
        ...         break
        ...
        OrderedDict([('1', 'FK'), ('2', 'Year'), ('3', 'Location name'), ('4', 'Value'),
        ('5', 'binary'), ('6', 'anyURI'), ('7', 'email'), ('8', 'boolean'), ('9', 'array'),
        ('10', 'geojson')])

    """

    def __init__(self, f, fieldnames=None, restkey=None, restval=None, **kw):
        self._fieldnames = fieldnames   # list of keys for the dict
        self.restkey = restkey          # key to catch long rows
        self.restval = restval          # default value for short rows
        self.line_num = 0
        super(UnicodeDictReader, self).__init__(f, **kw)

    @property
    def fieldnames(self):
        if self._fieldnames is None:
            try:
                self._fieldnames = super(UnicodeDictReader, self).__next__()
            except StopIteration:
                pass
        self.line_num = self.reader.line_num
        if self._fieldnames:
            if len(set(self._fieldnames)) != len(self._fieldnames):
                warnings.warn('Duplicate column names!')
        return self._fieldnames

    def __next__(self):
        if self.line_num == 0:
            # Used only for its side effect.
            self.fieldnames
        row = super(UnicodeDictReader, self).__next__()
        self.line_num = self.reader.line_num

        # unlike the basic reader, we prefer not to return blanks,
        # because we will typically wind up with a dict full of None
        # values
        while row == []:
            row = super(UnicodeDictReader, self).__next__()
        return self.item(row)

    def item(self, row):
        d = collections.OrderedDict((k, v) for k, v in zip(self.fieldnames, row))
        lf = len(self.fieldnames)
        lr = len(row)
        if lf < lr:
            d[self.restkey] = row[lf:]
        elif lf > lr:
            for key in self.fieldnames[lr:]:
                d[key] = self.restval
        return d


class NamedTupleReader(UnicodeDictReader):
    """
    A `UnicodeReader` yielding one `namedtuple` per row.

    .. note::

        This reader has some limitations, notably that fieldnames must be normalized to be
        admissible Python names, but also bad performance (compared with `UnicodeDictReader`).
    """

    _normalize_fieldname = staticmethod(utils.normalize_name)

    @utils.lazyproperty
    def cls(self):
        fieldnames = list(map(self._normalize_fieldname, self.fieldnames))
        return collections.namedtuple('Row', fieldnames)

    def item(self, row):
        d = UnicodeDictReader.item(self, row)
        for name in self.fieldnames:
            d.setdefault(name, None)
        return self.cls(
            **{self._normalize_fieldname(k): v for k, v in d.items() if k in self.fieldnames})


def iterrows(lines_or_file, namedtuples=False, dicts=False, encoding='utf-8', **kw):
    """Convenience factory function for csv reader.

    :param lines_or_file: Content to be read. Either a file handle, a file path or a list\
    of strings.
    :param namedtuples: Yield namedtuples.
    :param dicts: Yield dicts.
    :param encoding: Encoding of the content.
    :param kw: Keyword parameters are passed through to csv.reader.
    :return: A generator over the rows.
    """
    if namedtuples and dicts:
        raise ValueError('either namedtuples or dicts can be chosen as output format')
    elif namedtuples:
        _reader = NamedTupleReader
    elif dicts:
        _reader = UnicodeDictReader
    else:
        _reader = UnicodeReader

    with _reader(lines_or_file, encoding=encoding, **kw) as r:
        for item in r:
            yield item


reader = iterrows


def rewrite(fname, visitor, **kw):
    """Utility function to rewrite rows in dsv files.

    :param fname: Path of the dsv file to operate on.
    :param visitor: A callable that takes a line-number and a row as input and returns a \
    (modified) row or None to filter out the row.
    :param kw: Keyword parameters are passed through to csv.reader/csv.writer.
    """
    fname = utils.ensure_path(fname)
    assert fname.is_file()
    with tempfile.NamedTemporaryFile(delete=False) as fp:
        tmp = pathlib.Path(fp.name)

    with UnicodeReader(fname, **kw) as reader_:
        with UnicodeWriter(tmp, **kw) as writer:
            for i, row in enumerate(reader_):
                row = visitor(i, row)
                if row is not None:
                    writer.writerow(row)
    shutil.move(str(tmp), str(fname))  # Path.replace is Python 3.3+


def add_rows(fname, *rows):
    with tempfile.NamedTemporaryFile(delete=False) as fp:
        tmp = pathlib.Path(fp.name)

    fname = utils.ensure_path(fname)
    with UnicodeWriter(tmp) as writer:
        if fname.exists():
            with UnicodeReader(fname) as reader_:
                for row in reader_:
                    writer.writerow(row)
        writer.writerows(rows)
    shutil.move(str(tmp), str(fname))  # Path.replace is Python 3.3+


def filter_rows_as_dict(fname, filter_, **kw):
    """Rewrite a dsv file, filtering the rows.

    :param fname: Path to dsv file
    :param filter_: callable which accepts a `dict` with a row's data as single argument\
    returning a `Boolean` indicating whether to keep the row (`True`) or to discard it \
    `False`.
    :param kw: Keyword arguments to be passed `UnicodeReader` and `UnicodeWriter`.
    :return: The number of rows that have been removed.
    """
    filter_ = DictFilter(filter_)
    rewrite(fname, filter_, **kw)
    return filter_.removed


class DictFilter(object):

    def __init__(self, filter_):
        self.header = None
        self.filter = filter_
        self.removed = 0

    def __call__(self, i, row):
        if i == 0:
            self.header = row
            return row
        if row:
            item = dict(zip(self.header, row))
            if self.filter(item):
                return row
            else:
                self.removed += 1<|MERGE_RESOLUTION|>--- conflicted
+++ resolved
@@ -40,12 +40,6 @@
     """
     Write Unicode data to a csv file.
 
-<<<<<<< HEAD
-    >>> with UnicodeWriter('data.csv') as writer:
-    ...     writer.writerow(['ä', 'ö', 'ü'])
-    """
-
-=======
     :param f: The target to which to write the data; a local path specified as `str` or \
     `pathlib.Path` or `None`, in which case the data, formatted as DSV can be retrieved \
     via :meth:`~UnicodeWriter.read`
@@ -61,17 +55,11 @@
         ...     writer.writerow(['ä', 'ö', 'ü'])
     """
 
->>>>>>> f97a6927
     def __init__(
             self,
             f: typing.Optional[typing.Union[str, pathlib.Path]] = None,
             dialect: typing.Optional[typing.Union[Dialect, str]] = None,
             **kw):
-<<<<<<< HEAD
-=======
-        """
-        """
->>>>>>> f97a6927
         self.f = f
         self.encoding = kw.pop('encoding', 'utf-8')
         if isinstance(dialect, Dialect):
@@ -134,10 +122,6 @@
 
 
 class UnicodeReader(object):
-<<<<<<< HEAD
-    """Read Unicode data from a csv file."""
-
-=======
     """
     Read Unicode data from a csv file.
 
@@ -158,7 +142,6 @@
         ['FK', 'Year', 'Location name', 'Value', 'binary', 'anyURI', 'email', 'boolean', 'array',
         'geojson']
     """
->>>>>>> f97a6927
     def __init__(
             self,
             f: typing.Union[str, pathlib.Path, typing.IO, typing.List[str]],
