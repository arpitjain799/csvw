"""
We model the hierarchy of basic datatypes using a class hierarchy.

`Derived datatypes <https://www.w3.org/TR/tabular-metadata/#derived-datatypes>`_ are implemented
via :class:`csvw.Datatype` which is
`composed of <https://realpython.com/inheritance-composition-python/#whats-composition>`_
a basic datatype and additional behaviour.

.. seealso:: http://w3c.github.io/csvw/metadata/#datatypes
"""
import collections
import re
import json as _json
import math
import base64
import decimal as _decimal
import binascii
import datetime
import warnings
import itertools

import isodate
import rfc3986
import dateutil.parser
import babel.numbers
<<<<<<< HEAD
=======
import babel.dates
>>>>>>> f97a6927

__all__ = ['DATATYPES']

DATATYPES = {}


def register(cls):
    DATATYPES[cls.name] = cls
    return cls


def to_binary(s, encoding='utf-8'):
    if not isinstance(s, bytes):
        return bytes(s, encoding=encoding)
    return s  # pragma: no cover


@register
class anyAtomicType:
    """
    A basic datatype consists of

    - a bag of attributes, most importantly a `name` which matches the name or alias of one of the \
      `CSVW built-in datatypes <https://www.w3.org/TR/tabular-metadata/#built-in-datatypes>`_
    - three staticmethods controlling marshalling and unmarshalling of Python objects to strings.

    Theses methods are orchestrated from :class:`csvw.Datatype` in its `read` and `formatted`
    methods.
    """
    name = 'any'
    minmax = False
    example = 'x'

    @classmethod
    def value_error(cls, v):
        raise ValueError('invalid lexical value for {}: {}'.format(cls.name, v))

    def __str__(self):
        return self.name

    @staticmethod
    def derived_description(datatype):
        return {}

    @staticmethod
    def to_python(v: str, **kw) -> object:
        return v  # pragma: no cover

    @staticmethod
    def to_string(v: object, **kw) -> str:
        return '{}'.format(v)


@register
class string(anyAtomicType):
    """
    Maps to `str`.

        The lexical and value spaces of xs:string are the set of all possible strings composed of
        any character allowed in a XML 1.0 document without any treatment done on whitespaces.
    """
    name = 'string'

    @staticmethod
    def derived_description(datatype):
        if datatype.format:
            # We wrap a regex specified as `format` property into a group and add `$` to
            # make sure the whole string is matched when validating.
            try:
                return {'regex': re.compile(r'({})$'.format(datatype.format))}
            except re.error:
                warnings.warn('Invalid regex pattern as datatype format')
        return {}

    @staticmethod
    def to_python(v, regex=None):
        if regex and not regex.match(v):
            string.value_error(v)
        return v


@register
class anyURI(string):
    """
    Maps to `rfc3986.URIReference`.

        This datatype corresponds normatively to the XLink href attribute. Its value space includes
        the URIs defined by the RFCs `2396 <https://datatracker.ietf.org/doc/html/rfc2396>`_ and
        `2732 <https://datatracker.ietf.org/doc/html/rfc2732>`_, but its lexical space doesn’t
        require the character escapes needed to include non-ASCII characters in URIs.

    .. note::

        We normalize URLs according to the rules in
        `RFC 3986 <https://datatracker.ietf.org/doc/html/rfc3986#section-6.2>`_ when serializing
        to `str`. Thus roundtripping isn't guaranteed.
    """
    name = 'anyURI'

    @staticmethod
    def to_python(v, regex=None):
        res = string.to_python(v, regex=regex)
        return rfc3986.URIReference.from_string(res.encode('utf-8'))

    @staticmethod
    def to_string(v, **kw):
        if hasattr(v, 'geturl'):
            # Presumably a `urllib.parse.ParseResult`.
            return v.geturl()
        if hasattr(v, 'unsplit'):
            # Presumable a `rfc3986.URIReference`
            return v.unsplit()
        assert isinstance(v, str)
        return rfc3986.normalize_uri(v)


@register
class NMTOKEN(string):
    """
    Maps to `str`

        The lexical and value spaces of xs:NMTOKEN are the set of XML 1.0 “name tokens,” i.e.,
        tokens composed of characters, digits, “.”, “:”, “-”, and the characters defined by Unicode,
        such as “combining” or “extender”.

        This type is usually called a “token.”

        Valid values include "Snoopy", "CMS", "1950-10-04", or "0836217462".

        Invalid values include "brought classical music to the Peanuts strip" (spaces are forbidden)
        or "bold,brash" (commas are forbidden).
    """
    name = "NMTOKEN"

    @staticmethod
    def to_python(v, regex=None):
        v = string.to_python(v, regex=regex)
        if not re.fullmatch(r'[\w.:-]*', v):
            NMTOKEN.value_error(v)
        return v


@register
class base64Binary(anyAtomicType):
    """
    Maps to `bytes`
    """
    name = 'base64Binary'
    example = 'YWJj'

    @staticmethod
    def to_python(v, **kw):
        try:
            res = to_binary(v, encoding='ascii')
        except UnicodeEncodeError:
            base64Binary.value_error(v[:10])
        try:
            res = base64.decodebytes(res)
        except Exception:
            raise ValueError('invalid base64 encoding')
        return res

    @staticmethod
    def to_string(v, **kw):
        return base64.encodebytes(v).decode().strip()


@register
class _binary(base64Binary):
    """
    Maps to `bytes`. Alias for :class:`base64Binary`
    """
    name = 'binary'


@register
class hexBinary(anyAtomicType):
    """
    Maps to `bytes`.

    .. note::

        We normalize to uppercase hex digits when seriializing to `str`. Thus, roundtripping is
        limited.
    """
    name = 'hexBinary'
    example = 'ab'

    @staticmethod
    def to_python(v, **kw):
        try:
            res = to_binary(v, encoding='ascii')
        except UnicodeEncodeError:
            hexBinary.value_error(v[:10])
        try:
            res = binascii.unhexlify(res)
        except (binascii.Error, TypeError):
            raise ValueError('invalid hexBinary encoding')
        return res

    @staticmethod
    def to_string(v, **kw):
        return binascii.hexlify(v).decode().upper()


@register
class boolean(anyAtomicType):
    """
    Maps to `bool`.

    .. code-block:: python

        >>> from csvw import Datatype
        >>> dt = Datatype.fromvalue({"base": "boolean", "format": "Yea|Nay"})
        >>> dt.read('Nay')
        False
        >>> dt.formatted(True)
        'Yea'

    .. seealso:: `<https://www.w3.org/TR/tabular-data-model/#formats-for-booleans>`_
    """

    name = 'boolean'
    example = 'false'

    @staticmethod
    def derived_description(datatype):
        if datatype.format and isinstance(datatype.format, str) and datatype.format.count('|') == 1:
            true, false = [[v] for v in datatype.format.split('|')]
        else:
            if datatype.format and (
                    (not isinstance(datatype.format, str)) or (datatype.format.count('|') != 1)):
                warnings.warn('Invalid format spec for boolean')
            true, false = ['true', '1'], ['false', '0']
        return {'true': true, 'false': false}

    @staticmethod
    def to_python(s, true=('true', '1'), false=('false', '0')):
        if isinstance(s, bool) or s is None:
            return s
        if s in true:
            return True
        if s in false:
            return False
        raise boolean.value_error(s)

    @staticmethod
    def to_string(v, true=('true', '1'), false=('false', '0')):
        return (true if v else false)[0]


def with_tz(v, func, args, kw):
    tz_pattern = re.compile('(Z|[+-][0-2][0-9]:[0-5][0-9])$')
    tz = tz_pattern.search(v)
    if tz:
        v = v[:tz.start()]
        tz = tz.groups()[0]
    res = func(v, *args, **kw)
    if tz:
        dt = dateutil.parser.parse('{}{}'.format(datetime.datetime.now(), tz))
        res = datetime.datetime(
            res.year, res.month, res.day, res.hour, res.minute, res.second, res.microsecond,
            dt.tzinfo)
    return res


@register
class dateTime(anyAtomicType):
    """
    Maps to `datetime.datetime`.
    """
    name = 'datetime'
    minmax = True
    example = '2018-12-10T20:20:20'

    @staticmethod
    def derived_description(datatype):
        return dt_format_and_regex(datatype.format)

    @staticmethod
    def _parse(v, cls, regex, tz_marker=None):
        v = v.strip()
        try:
            comps = regex.match(v).groupdict()
        except AttributeError:  # pragma: no cover
            dateTime.value_error(v)
        if comps.get('extramicroseconds'):
            raise ValueError('Extra microseconds')
        if comps.get('microsecond'):
            # We have to convert decimal fractions of seconds to microseconds.
            # This is done by first chopping off anything under 6 decimal places,
            # then (in case we got less precision) right-padding with 0 to get a
            # 6-digit number.
            comps['microsecond'] = comps['microsecond'][:6].ljust(6, '0')
        if cls == datetime.datetime and 'year' not in comps:
            d = datetime.date.today()
            for a in ['year', 'month', 'day']:
                comps[a] = getattr(d, a)
        res = cls(**{k: int(v) for k, v in comps.items() if v is not None})
        if tz_marker:
            # Let dateutils take care of parsing the timezone info:
            res = res.replace(tzinfo=dateutil.parser.parse(v).tzinfo)
        return res

    @staticmethod
    def to_python(v, regex=None, fmt=None, tz_marker=None, pattern=None):
        if pattern and regex:
            match = regex.match(v)
            if not match:
                raise ValueError('{} -- {} -- {}'.format(pattern, v, regex))  # pragma:
        try:
            return dateutil.parser.isoparse(v)
        except ValueError:
            return dateTime._parse(v, datetime.datetime, regex, tz_marker=tz_marker)

    @staticmethod
    def to_string(v, regex=None, fmt=None, tz_marker=None, pattern=None):
        if pattern:
            return babel.dates.format_datetime(v, tzinfo=v.tzinfo, format=pattern)
        return v.isoformat()


@register
class _dateTime(dateTime):
    """
    Maps to `datetime.datetime`. Alias for :class:`dateTime`
    """
    name = 'dateTime'


@register
class date(dateTime):
    """
    Maps to `datetime.datetime` (in order to be able to preserve timezone information).
    """
    name = 'date'
    example = '2018-12-10'

    @staticmethod
    def derived_description(datatype):
        try:
            return dt_format_and_regex(datatype.format or 'yyyy-MM-dd')
        except ValueError:
            warnings.warn('Invalid date format')
            return dt_format_and_regex('yyyy-MM-dd')

    @staticmethod
    def to_python(v, regex=None, fmt=None, tz_marker=None, pattern=None):
        return with_tz(
            v.strip(), dateTime.to_python, [], dict(regex=regex, fmt=fmt, pattern=pattern))

    @staticmethod
    def to_string(v, regex=None, fmt=None, tz_marker=None, pattern=None):
        from babel.dates import format_date
        if pattern:
            return format_date(v, format=pattern, locale='en')
        return dateTime.to_string(v, regex=regex, fmt=fmt, tz_marker=tz_marker, pattern=pattern)


@register
class dateTimeStamp(dateTime):
    """
    Maps to `datetime.datetime`.
    """
    name = 'dateTimeStamp'
    example = '2018-12-10T20:20:20'

    @staticmethod
    def derived_description(datatype):
        res = dt_format_and_regex(datatype.format or 'yyyy-MM-ddTHH:mm:ss.SSSSSSXXX')
        if not res['tz_marker']:
            raise ValueError('dateTimeStamp must have timezone marker')
        return res


@register
class _time(dateTime):
    """
    Maps to `datetime.datetime` (in order to be able to preserve timezone information).
    """
    name = 'time'
    example = '20:20:20'

    @staticmethod
    def derived_description(datatype):
        return dt_format_and_regex(datatype.format or 'HH:mm:ss', no_date=True)

    @staticmethod
    def to_python(v, regex=None, fmt=None, tz_marker=None, pattern=None):
        if pattern and 'x' in pattern.lower():
            return dateutil.parser.parse('{}T{}'.format(datetime.date.today().isoformat(), v))
        assert regex is not None
        return with_tz(v, dateTime._parse, [datetime.datetime, regex], dict(tz_marker=tz_marker))

    @staticmethod
    def to_string(v, regex=None, fmt=None, tz_marker=None, pattern=None):
        return babel.dates.format_time(v, tzinfo=v.tzinfo, format=pattern)


@register
class duration(anyAtomicType):
    """
    Maps to `datetime.timedelta`.

    .. code-block: python

        >>> from csvw import Datatype
        >>> dt = Datatype.fromvalue("datetime")
        >>> duration = Datatype.fromvalue("duration")
        >>> dt.formatted(dt.read("2022-06-24T12:00:00") + duration.read("P1MT2H"))
        '2022-07-24T14:00:00'

    """
    name = 'duration'
    example = 'P3Y6M4DT12H30M5S'

    @staticmethod
    def derived_description(datatype):
        return {'format': datatype.format}

    @staticmethod
    def to_python(v, format=None, **kw):
        if format and not re.match(format, v):
            raise ValueError
        return isodate.parse_duration(v)

    @staticmethod
    def to_string(v, format=None, **kw):
        return isodate.duration_isoformat(v)


@register
class dayTimeDuration(duration):
    """
    Maps to `datetime.timedelta`.
    """
    name = 'dayTimeDuration'


@register
class yearMonthDuration(duration):
    """
    Maps to `datetime.timedelta`.
    """
    name = 'yearMonthDuration'


@register
class decimal(anyAtomicType):
    """
    Maps to `decimal.Decimal`.

        xs:decimal is the datatype that represents the set of all the decimal numbers with
        arbitrary lengths. Its lexical space allows any number of insignificant leading and
        trailing zeros (after the decimal point).

        There is no support for scientific notations.

        Valid values include: "123.456", "+1234.456", "-1234.456", "-.456", or "-456".

        The following values would be invalid: [...] "1234.456E+2" (scientific notation ("E+2")
        is forbidden).

    XML-Schema restricts the lexical space by disallowing "thousand separator" and forcing the
    decimal separator to be ".". But these limitations can be overcome within CSVW using a
    `derived datatype <https://www.w3.org/TR/tabular-data-model/#formats-for-numeric-types>`_:

    .. code-block:: python

        >>> from csvw import Datatype
        >>> dt = Datatype.fromvalue(
        ...     {"base": "decimal", "format": {"groupChar": ".", "decimalChar": ","}})
        >>> dt.read("1.234,5")
        Decimal('1234.5')

    .. note::

        While mapping to `decimal.Decimal` rather than `float` makes handling of the Python object
        somewhat cumbersome, it makes sure we can roundtrip values correctly.
    """
    name = 'decimal'
    minmax = True
    example = '5'

    _special = {
        'INF': 'Infinity',
        '-INF': '-Infinity',
        'NaN': 'NaN',
    }
    _reverse_special = {v: k for k, v in _special.items()}

    @staticmethod
    def derived_description(datatype):
        if datatype.format:
            return datatype.format if isinstance(datatype.format, dict) \
                else {'pattern': datatype.format}
        return {}

    @staticmethod
    def to_python(v, pattern=None, decimalChar=None, groupChar=None):
<<<<<<< HEAD
=======
        if isinstance(v, str) and 'e' in v.lower():
            raise ValueError('Invalid value for decimal')

        if isinstance(v, str) and re.search('{0}{0}+'.format(re.escape(groupChar or ',')), v):
            raise ValueError('Invalid value for decimal')

>>>>>>> f97a6927
        if groupChar is None and pattern and ',' in pattern:
            groupChar = ','
        if decimalChar is None and pattern and '.' in pattern:
            decimalChar = '.'
<<<<<<< HEAD
        factor = 1
        if isinstance(v, str):
            if v in decimal._special:
=======
        if pattern and not NumberPattern(pattern).is_valid(
                v.replace(groupChar or ',', ',').replace(decimalChar or '.', '.')):
            raise ValueError(
                'Invalid value "{}" for decimal with pattern "{}"'.format(v, pattern))

        factor = 1
        if isinstance(v, str):
            if v in decimal._special:
                warnings.warn('Invalid special value for decimal')
>>>>>>> f97a6927
                return _decimal.Decimal(decimal._special[v])
            if groupChar:
                v = v.replace(groupChar, '')
            if decimalChar and decimalChar != '.':
                v = v.replace(decimalChar, '.')
            for c, factor in [('%', _decimal.Decimal('0.01')), ('‰', _decimal.Decimal('0.001'))]:
                if c in v:
                    v = v.replace(c, '')
                    break
            else:
                factor = 1
        try:
            return _decimal.Decimal(v) * factor
        except (TypeError, _decimal.InvalidOperation):
            decimal.value_error(v)

    @staticmethod
    def to_string(v, pattern=None, decimalChar=None, groupChar=None):
        if '{}'.format(v) in decimal._reverse_special:
            return decimal._reverse_special['{}'.format(v)]

        if pattern:
            v = babel.numbers.format_decimal(v, pattern, 'en')
            if decimalChar:
                v = v.replace('.', decimalChar)
            if groupChar:
                v = v.replace(',', groupChar)
            return v

        fmt = '{}' if groupChar is None else '{:,}'
        v = fmt.format(v)
        if groupChar or decimalChar:
            def repl(m):
                if m.group('c') == ',':
                    return groupChar
                if m.group('c') == '.':
                    return decimalChar
            r = '(?P<c>[{}])'.format(re.escape((decimalChar or '') + (groupChar or '')))
            v = re.sub(r, repl, v)
        return v


@register
class integer(decimal):
    """
    Maps to `int`.
    """
    name = 'integer'
    range = None

    @classmethod
    def to_python(cls, v, **kw):
        res = decimal.to_python(v, **kw)
        numerator, denominator = res.as_integer_ratio()
        if denominator == 1:
            if cls.range and not (cls.range[0] <= numerator <= cls.range[1]):
                raise ValueError("{} must be an integer between {} and {}, but got ".format(
                    cls.name, cls.range[0], cls.range[1]), v)
            return numerator
        raise ValueError('Invalid value for integer')


@register
class _int(integer):
    """
    Maps to `int`. Alias for :class:`integer`.
    """
    name = 'int'


@register
class unsignedInt(integer):
    """
    Maps to `int`.

        The value space of xs:unsignedInt is the integers between 0 and 4294967295, i.e., the
        unsigned values that can fit in a word of 32 bits. Its lexical space allows an optional “+”
        sign and leading zeros before the significant digits.

        The decimal point (even when followed only by insignificant zeros) is forbidden.

        Valid values include "4294967295", "0", "+0000000000000000000005", or "1".

        Invalid values include "-1" and "1.".
    """
    name = 'unsignedInt'
    range = (0, 4294967295)


@register
class unsignedShort(integer):
    """
    Maps to `int`.

        The value space of xs:unsignedShort is the integers between 0 and 65535, i.e., the unsigned
        values that can fit in a word of 16 bits. Its lexical space allows an optional “+” sign and
        leading zeros before the significant digits.

        The decimal point (even when followed only by insignificant zeros) is forbidden.

        Valid values include "65535", "0", "+0000000000000000000005", or "1".

        Invalid values include "-1" and "1." .
    """
    name = 'unsignedShort'
    range = (0, 65535)


@register
class unsignedLong(integer):
    """
    Maps to `int`.

        The value space of xs:unsignedLong is the integers between 0 and 18446744073709551615, i.e.,
        the unsigned values that can fit in a word of 64 bits. Its lexical space allows an optional
        “+” sign and leading zeros before the significant digits.

        The decimal point (even when followed only by insignificant zeros) is forbidden.

        Valid values include "18446744073709551615", "0", "+0000000000000000000005", or "1".

        Invalid values include "-1" and "1.".
    """
    name = 'unsignedLong'
    range = (0, 18446744073709551615)


@register
class unsignedByte(integer):
    """
    Maps to `int`.

        The value space of xs:unsignedByte is the integers between 0 and 255, i.e., the unsigned
        values that can fit in a word of 8 bits. Its lexical space allows an optional “+” sign and
        leading zeros before the significant digits.

        The lexical space does not allow values expressed in other numeration bases (such as
        hexadecimal, octal, or binary).

        The decimal point (even when followed only by insignificant zeros) is forbidden.

        Valid values include "255", "0", "+0000000000000000000005", or "1".

        Invalid values include "-1" and "1.".
    """
    name = 'unsignedByte'
    range = (0, 255)


@register
class short(integer):
    """
    Maps to `int`.

        The value space of xs:short is the set of common short integers (16 bits), i.e., the
        integers between -32768 and 32767; its lexical space allows any number of insignificant
        leading zeros.

        The decimal point (even when followed only by insignificant zeros) is forbidden.

        Valid values include "-32768", "0", "-0000000000000000000005", or "32767".

        Invalid values include "32768" and "1.".
    """
    name = 'short'
    range = (-32768, 32767)


@register
class long(integer):
    """
    Maps to `int`.

        The value space of xs:long is the set of common double-size integers (64 bits), i.e., the
        integers between -9223372036854775808 and 9223372036854775807; its lexical space allows any
        number of insignificant leading zeros.

        The decimal point (even when followed only by insignificant zeros) is forbidden.

        Valid values for xs:long include "-9223372036854775808", "0", "-0000000000000000000005", or
        "9223372036854775807".

        Invalid values include "9223372036854775808" and "1.".
    """
    name = 'long'
    range = (-9223372036854775808, 9223372036854775807)


@register
class byte(integer):
    """
    Maps to `int`.

        The value space of xs:byte is the integers between -128 and 127, i.e., the signed values
        that can fit in a word of 8 bits. Its lexical space allows an optional sign and leading
        zeros before the significant digits.

        The lexical space does not allow values expressed in other numeration bases (such as
        hexadecimal, octal, or binary).

        Valid values for byte include 27, -34, +105, and 0.

        Invalid values include 0A, 1524, and INF.
    """
    name = 'byte'
    range = (-128, 127)


@register
class nonNegativeInteger(integer):
    """
    Maps to `int`.
    """
    name = 'nonNegativeInteger'
    range = (1, math.inf)


@register
class positiveInteger(integer):
    """
    Maps to `int`.
    """
    name = 'positiveInteger'
    range = (0, math.inf)


@register
class nonPositiveInteger(integer):
    """
    Maps to `int`.
    """
    name = 'nonPositiveInteger'
    example = '-5'
    range = (-math.inf, 0)


@register
class negativeInteger(integer):
    """
    Maps to `int`.
    """
    name = 'negativeInteger'
    example = '-5'
    range = (-math.inf, -1)


@register
class _float(anyAtomicType):
    """
    Maps to `float`.

    .. note::

        Due to the well known issues with representing floating point numbers, roundtripping may
        not work correctly.

    .. seealso:: `<https://docs.python.org/3/tutorial/floatingpoint.html>`_
    """
    name = 'float'
    minmax = True
    example = '5.3'

    @staticmethod
    def derived_description(datatype):
        if datatype.format:
            return datatype.format if isinstance(datatype.format, dict) \
                else {'pattern': datatype.format}
        return {}

    @staticmethod
    def to_python(v, pattern=None, **kw):
        if pattern and not NumberPattern(pattern).is_valid(v):
            raise ValueError(
                'Invalid value "{}" for number with pattern "{}"'.format(v, pattern))

        try:
            return float(v)
        except (TypeError, ValueError):
            _float.value_error(v)

    @staticmethod
    def to_string(v, **kw):
        return '{}'.format(v)


@register
class number(_float):
    """
    Maps to `float`.
    """
    name = 'number'


@register
class double(_float):
    """
    Maps to `float`.
    """
    name = 'double'


@register
class normalizedString(string):
<<<<<<< HEAD

    name = 'normalizedString'

    @staticmethod
    def to_python(v, regex=None):
        if v:
            for c in '\r\n\t':
                v = v.replace(c, ' ')
            v = v.strip()
        return string.to_python(v, '')


@register
class anySimpleType(string):

    name = 'anySimpleType'


@register
class QName(string):
=======
    """
    Maps to `str`.

        The lexical space of xs:normalizedString is unconstrained (any valid XML character may be
        used), and its value space is the set of strings after whitespace replacement (i.e., after
        any occurrence of #x9 (tab), #xA (linefeed), and #xD (carriage return) have been replaced
        by an occurrence of #x20 (space) without any whitespace collapsing).

    .. note::
>>>>>>> f97a6927

        The CSVW test suite (specifically in `test036 <https://w3c.github.io/csvw/tests/#test036>`_
        and `test037 <https://w3c.github.io/csvw/tests/#test037>`_) requires that `normalizedString`
        is also trimmed, i.e. stripped from leading and trailing whitespace. So that's we do.
    """
    name = 'normalizedString'

    @staticmethod
    def to_python(v, regex=None):
        if v:
            for c in '\r\n\t':
                v = v.replace(c, ' ')
            v = v.strip()
        return string.to_python(v, '')


@register
class QName(string):
    """
    Maps to `str`.
    """
    name = 'QName'


@register
class gDay(string):
    """
    Maps to `str`.
    """
    name = 'gDay'


@register
class gMonth(string):
    """
    Maps to `str`.
    """
    name = 'gMonth'


@register
class gMonthDay(string):
    """
    Maps to `str`.
    """
    name = 'gMonthDay'


@register
class gYear(string):
    """
    Maps to `str`.
    """
    name = 'gYear'


@register
class gYearMonth(string):
    """
    Maps to `str`.
    """
    name = 'gYearMonth'


@register
class xml(string):
    """
    Maps to `str`.
    """
    name = 'xml'


@register
class html(string):
    """
    Maps to `str`.
    """
    name = 'html'


@register
class json(string):
    """
    Maps to `str`, `list` or `dict`, i.e. to the result of `json.loads`.

    .. code-block:: python

        >>> from csvw import Datatype
        >>> dt = Datatype.fromvalue("json")
        >>> d = dt.read("{}")
        >>> d["a"] = '123'
        >>> dt.formatted(d)
        '{"a": "123"}'

    .. note::

        To ensure proper roundtripping, we load the JSON strings using the
        `object_pairs_hook=collections.OrderedDict` keyword.
    """
    name = 'json'
    example = '{"a": [1,2]}'

    # FIXME: ignored **kw?
    # why not just to_python = staticmethod(_json.loads)?
    @staticmethod
    def to_python(v, **kw):
        return _json.loads(v, object_pairs_hook=collections.OrderedDict)

    @staticmethod
    def to_string(v, **kw):
        return _json.dumps(v)


def dt_format_and_regex(fmt, no_date=False):
    """

    .. seealso:: http://w3c.github.io/csvw/syntax/#formats-for-dates-and-times
    """
    if fmt is None:
        return {'fmt': None, 'tz_marker': None, 'regex': None, 'pattern': None}

    if isinstance(fmt, dict) and list(fmt.keys()) == ['pattern']:
        fmt = fmt['pattern']

    pattern = fmt

    # First, we strip off an optional timezone marker:
    tz_marker = None
    match = re.search('(?P<marker> ?[xX]{1,3})$', fmt)
    if match:
        tz_marker = match.group('marker')
        if len(set(tz_marker.strip())) != 1:  # mixing x and X is not allowed!
            raise ValueError(fmt)
        fmt = fmt[:match.start()]

    date_patterns = {
        "yyyy-MM-dd",  # e.g., 2015-03-22
        "yyyyMMdd",  # e.g., 20150322
        "dd-MM-yyyy",  # e.g., 22-03-2015
        "d-M-yyyy",  # e.g., 22-3-2015
        "MM-dd-yyyy",  # e.g., 03-22-2015
        "M-d-yyyy",  # e.g., 3-22-2015
        "dd/MM/yyyy",  # e.g., 22/03/2015
        "d/M/yyyy",  # e.g., 22/3/2015
        "MM/dd/yyyy",  # e.g., 03/22/2015
        "M/d/yyyy",  # e.g., 3/22/2015
        "dd.MM.yyyy",  # e.g., 22.03.2015
        "d.M.yyyy",  # e.g., 22.3.2015
        "MM.dd.yyyy",  # e.g., 03.22.2015
        "M.d.yyyy",  # e.g., 3.22.2015
    }

    time_patterns = {"HH:mm:ss", "HHmmss", "HH:mm", "HHmm"}

    # We map dateTime component markers to corresponding fromat specs and regular
    # expressions used for formatting and parsing.
    translate = {
        'yyyy': ('{dt.year:04d}', '(?P<year>[0-9]{4})'),
        'MM': ('{dt.month:02d}', '(?P<month>[0-9]{2})'),
        'dd': ('{dt.day:02d}', '(?P<day>[0-9]{2})'),
        'M': ('{dt.month}', '(?P<month>[0-9]{1,2})'),
        'd': ('{dt.day}', '(?P<day>[0-9]{1,2})'),
        'HH': ('{dt.hour:02d}', '(?P<hour>[0-9]{2})'),
        'mm': ('{dt.minute:02d}', '(?P<minute>[0-9]{2})'),
        'ss': ('{dt.second:02d}', '(?P<second>[0-9]{2})'),
    }

    for dt_sep in ' T':  # Only a single space or "T" may separate date and time format.
        # Since space or "T" isn't allowed anywhere else in the format, checking whether
        # we are dealing with a date or dateTime format is simple:
        if dt_sep in fmt:
            break
    else:
        dt_sep = None

    if dt_sep:
        dfmt, tfmt = fmt.split(dt_sep)
    elif no_date:
        dfmt, tfmt = None, fmt
    else:
        dfmt, tfmt = fmt, None

    msecs = None  # The maximal number of decimal places for fractions of seconds.
    if tfmt and '.' in tfmt:  # There is a microseconds marker.
        tfmt, msecs = tfmt.split('.')  # Strip it off ...
        if set(msecs) != {'S'}:  # ... make sure it's valid ...
            raise ValueError(fmt)
        msecs = len(msecs)   # ... and store it's length.

    # Now we can check whether the bare date and time formats are valid:
    if (dfmt and dfmt not in date_patterns) or (tfmt and tfmt not in time_patterns):
        raise ValueError(fmt)

    regex, format = '', ''  # Initialize the output.

    if dfmt:
        for d_sep in '.-/':  # Determine the separator used for date components.
            if d_sep in dfmt:
                break
        else:
            d_sep = None

        if d_sep:
            # Iterate over date components, converting them to string format specs and regular
            # expressions.
            for i, part in enumerate(dfmt.split(d_sep)):
                if i > 0:
                    format += d_sep
                    regex += re.escape(d_sep)
                f, r = translate[part]
                format += f
                regex += r
        else:
            for _, chars in itertools.groupby(dfmt, lambda k: k):
                f, r = translate[''.join(chars)]
                format += f
                regex += r

    if dt_sep:
        format += dt_sep
        regex += re.escape(dt_sep)

    if tfmt:
        # For time components the only valid separator is ":".
        if ':' in tfmt:
            for i, part in enumerate(tfmt.split(':')):
                if i > 0:
                    format += ':'
                    regex += re.escape(':')
                f, r = translate[part]
                format += f
                regex += r
        else:
            for _, chars in itertools.groupby(tfmt, lambda k: k):
                f, r = translate[''.join(chars)]
                format += f
                regex += r

    # Fractions of seconds are a bit of a problem, because datetime objects only offer
    # microseconds.
    if msecs:
        format += '.{microsecond:.%s}' % msecs
        regex += r'(\.(?P<microsecond>[0-9]{1,%s})(?![0-9]))?' % msecs
        regex += r'(\.(?P<extramicroseconds>[0-9]{%s,})(?![0-9]))?' % (msecs + 1,)

    return {'regex': re.compile(regex), 'fmt': format, 'tz_marker': tz_marker, 'pattern': pattern}


class NumberPattern:
    """
    Implementations MUST recognise number format patterns containing the symbols 0, #, the specified
    decimalChar (or "." if unspecified), the specified groupChar (or "," if unspecified), E, +, %
    and ‰.

    The number of # placeholder characters before the decimal do not matter, since no limit is
    placed on the maximum number of digits. There should, however, be at least one zero someplace
    in the pattern.
    """

    def __init__(self, pattern):
        assert pattern.count(';') <= 1
        self.positive, _, self.negative = pattern.partition(';')
        if not self.negative:
            self.negative = '-' + self.positive.replace('+', '')

    @property
    def primary_grouping_size(self):
        comps = self.positive.split('.')[0].split(',')
        if len(comps) > 1:
            return comps[-1].count('#') + comps[-1].count('0')

    @property
    def secondary_grouping_size(self):
        comps = self.positive.split('.')[0].split(',')
        if len(comps) > 2:
            return comps[1].count('#') + comps[1].count('0')
        return self.primary_grouping_size

    @property
    def min_digits_before_decimal_point(self):
        integral_part = self.positive.split('.')[0]
        match = re.search('([0]+)$', integral_part)
        if match:
            return len(match.groups()[0])

    @property
    def exponent_digits(self):
        _, _, exponent = self.positive.lower().partition('e')
        i = 0
        for c in exponent:
            if c in '0#':
                i += 1
            elif c in ',':
                continue
            else:
                break
        return i

    @property
    def decimal_digits(self):
        i = 0
        _, _, decimal_part = self.positive.partition('.')
        for c in decimal_part:
            if c in '#0':
                i += 1
            if c == 'E':
                break
        return i

    @property
    def significant_decimal_digits(self):
        i = 0
        _, _, decimal_part = self.positive.partition('.')
        for c in decimal_part:
            if c == '0':
                i += 1
            if c in ['E', '#']:
                break
        return i

    def is_valid(self, s):
        def digits(ss):
            return [c for c in ss if c not in '.,E+-%‰']

        integral_part, _, decimal_part = s.partition('.')
        decimal_part, _, exponent = decimal_part.lower().partition('e')
        groups = integral_part.split(',')
        significant, leadingzero, skip = [], False, True
        for c in ''.join(groups):
            if c in ['+', '-', '%',  # fixme: permil
                     ]:
                continue
            if c == '0' and skip:
                leadingzero = True
                continue
            if c != '0':
                skip = False
            significant.append(c)
        if not significant and leadingzero:
            significant = ['0']
        if self.min_digits_before_decimal_point and \
                len(significant) < self.min_digits_before_decimal_point:
            return False
        if self.primary_grouping_size and groups:
            if len(digits(groups[-1])) > self.primary_grouping_size:
                return False
            if len(groups) > 1 and len(digits(groups[-1])) < self.primary_grouping_size:
                return False
        if self.secondary_grouping_size and len(groups) > 1:
            for i, group in enumerate(groups[:-1]):
                if i == 0:
                    if len(digits(group)) > self.secondary_grouping_size:
                        return False
                else:
                    if len(digits(group)) != self.secondary_grouping_size:
                        return False
        if decimal_part:
            if len(digits(decimal_part)) > self.decimal_digits:
                return False
        if self.significant_decimal_digits:
            if (not decimal_part) or (len(digits(decimal_part)) < self.significant_decimal_digits):
                return False

        if self.exponent_digits and 'e' in s.lower():
            if len(digits(s.lower().split('e')[-1])) > self.exponent_digits:
                return False

        return True<|MERGE_RESOLUTION|>--- conflicted
+++ resolved
@@ -23,10 +23,7 @@
 import rfc3986
 import dateutil.parser
 import babel.numbers
-<<<<<<< HEAD
-=======
 import babel.dates
->>>>>>> f97a6927
 
 __all__ = ['DATATYPES']
 
@@ -527,24 +524,16 @@
 
     @staticmethod
     def to_python(v, pattern=None, decimalChar=None, groupChar=None):
-<<<<<<< HEAD
-=======
         if isinstance(v, str) and 'e' in v.lower():
             raise ValueError('Invalid value for decimal')
 
         if isinstance(v, str) and re.search('{0}{0}+'.format(re.escape(groupChar or ',')), v):
             raise ValueError('Invalid value for decimal')
 
->>>>>>> f97a6927
         if groupChar is None and pattern and ',' in pattern:
             groupChar = ','
         if decimalChar is None and pattern and '.' in pattern:
             decimalChar = '.'
-<<<<<<< HEAD
-        factor = 1
-        if isinstance(v, str):
-            if v in decimal._special:
-=======
         if pattern and not NumberPattern(pattern).is_valid(
                 v.replace(groupChar or ',', ',').replace(decimalChar or '.', '.')):
             raise ValueError(
@@ -554,7 +543,6 @@
         if isinstance(v, str):
             if v in decimal._special:
                 warnings.warn('Invalid special value for decimal')
->>>>>>> f97a6927
                 return _decimal.Decimal(decimal._special[v])
             if groupChar:
                 v = v.replace(groupChar, '')
@@ -858,28 +846,6 @@
 
 @register
 class normalizedString(string):
-<<<<<<< HEAD
-
-    name = 'normalizedString'
-
-    @staticmethod
-    def to_python(v, regex=None):
-        if v:
-            for c in '\r\n\t':
-                v = v.replace(c, ' ')
-            v = v.strip()
-        return string.to_python(v, '')
-
-
-@register
-class anySimpleType(string):
-
-    name = 'anySimpleType'
-
-
-@register
-class QName(string):
-=======
     """
     Maps to `str`.
 
@@ -889,7 +855,6 @@
         by an occurrence of #x20 (space) without any whitespace collapsing).
 
     .. note::
->>>>>>> f97a6927
 
         The CSVW test suite (specifically in `test036 <https://w3c.github.io/csvw/tests/#test036>`_
         and `test037 <https://w3c.github.io/csvw/tests/#test037>`_) requires that `normalizedString`
